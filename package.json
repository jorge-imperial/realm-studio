{
  "name": "realm-studio",
  "productName": "Realm Studio",
<<<<<<< HEAD
  "version": "1.13.0-cloud.12",
=======
  "version": "1.14.0",
>>>>>>> ffc9ca3e
  "description": "A tool for everything Realm.",
  "author": {
    "name": "Realm Inc.",
    "email": "info@realm.io",
    "url": "https://realm.io"
  },
  "repository": "https://github.com/realm/realm-studio",
  "license": "Apache-2.0",
  "main": "./build/main.bundle.js",
  "build": {
    "appId": "io.realm.realm-studio",
    "directories": {
      "buildResources": "./resources"
    },
    "files": [
      "./build/**/*",
      "./node_modules/**/*",
      "./package.json",
      "./static/**/*",
      "./tutorials/**/*",
      "!node_modules/realm/android${/*}",
      "!node_modules/realm/build${/*}",
      "!node_modules/realm/react-native${/*}",
      "!node_modules/realm/scripts${/*}",
      "!node_modules/realm/src${/*}",
      "!node_modules/realm/vendor${/*}"
    ],
    "mac": {
      "category": "public.app-category.developer-tools",
      "target": [
        "dmg",
        "zip"
      ]
    },
    "dmg": {
      "iconSize": 90,
      "contents": [
        {
          "x": 95,
          "y": 200
        },
        {
          "x": 430,
          "y": 200,
          "type": "link",
          "path": "/Applications"
        }
      ]
    },
    "linux": {
      "target": [
        "AppImage",
        "tar.gz"
      ]
    },
    "win": {
      "target": [
        "nsis",
        "portable",
        "zip"
      ],
      "icon": "resources/icon.ico"
    },
    "nsis": {
      "installerIcon": "resources/icon.ico"
    },
    "protocols": [
      {
        "name": "Realm Studio",
        "schemes": [
          "x-realm-studio"
        ]
      }
    ],
    "publish": [
      {
        "provider": "s3",
        "bucket": "static.realm.io",
        "region": "us-east-1",
        "path": "downloads/realm-studio"
      }
    ]
  },
  "scripts": {
    "build": "webpack --env.NODE_ENV=production",
    "check:package-lock": "node ./scripts/check-package-lock.js",
    "check:auto-update-files": "node ./scripts/check-auto-update-files.js",
    "dev:ros-https": "ros start --https --https-key ./data/keys/server.key --https-cert ./data/keys/server.crt",
    "dev:ros-unreliable": "node ./scripts/unreliable-ros.js",
    "dev:ros": "ros start",
    "dev": "rm -rf ./build && concurrently --names \"WEBPACK:M,WEBPACK:R,ELECTRON\" \"npm run webpack:main\" \"npm run webpack:renderer\" \"npm run wait-for-bundle && electron .\"",
    "lint:sass": "sass-lint --max-warnings=0 -c .sass-lint.yml 'src/**/*.scss' -v",
    "lint:ts": "tslint --project tsconfig.json 'src/**/*.ts' 'src/**/*.tsx'",
    "lint": "npm run lint:ts && npm run lint:sass && echo 'Everything looks good!'",
    "package": "electron-builder --publish=never",
    "postinstall": "electron-builder install-app-deps",
    "precommit": "lint-staged",
    "prepackage": "rm -rf ./build && npm run build",
    "prestart": "rm -rf ./build && npm run build",
    "generate-https-certificate": "openssl req -x509 -newkey rsa:4096 -keyout data/keys/server.key -out data/keys/server.crt -days 365 -nodes",
    "generate-all-types-realm": "node ./scripts/generate-realm.js",
    "start": "electron .",
    "test:ci": "mocha-webpack --reporter mocha-junit-reporter",
    "test": "mocha-webpack",
    "tslint-prettier": "tslint --fix 'src/**/*.ts' 'src/**/*.tsx'",
    "wait-for-bundle": "node ./webpack.wait-for-bundle.js",
    "webpack:main": "webpack --config=webpack.main.config.js",
    "webpack:renderer": "webpack-dev-server --config=webpack.renderer.config.js"
  },
  "lint-staged": {
    "*.{ts,tsx}": [
      "tslint --fix"
    ],
    "package.json": [
      "check:package-lock"
    ]
  },
  "dependencies": {
    "@types/papaparse": "^4.1.31",
    "classnames": "^2.2.5",
    "electron-store": "^1.3.0",
    "electron-updater": "^2.16.3",
    "faker": "^4.1.0",
    "font-awesome": "^4.7.0",
    "fs-extra": "^4.0.2",
    "isomorphic-fetch": "^2.2.1",
    "keytar": "^4.0.5",
    "keytar-prebuild": "^4.0.4",
    "lodash": "^4.17.4",
    "mixpanel-browser": "^2.13.0",
    "moment": "^2.19.1",
    "papaparse": "^4.3.6",
    "react": "^15.6.2",
    "react-addons-css-transition-group": "^15.6.2",
    "react-addons-transition-group": "^15.6.2",
    "react-draggable": "^3.0.3",
    "react-markdown": "^3.1.0",
    "react-sortable-hoc": "^0.6.8",
    "react-virtualized": "^9.11.1",
    "reactstrap": "^4.8.0",
    "realm": "2.0.11",
    "uuid": "^3.1.0"
  },
  "devDependencies": {
    "@types/classnames": "^2.2.3",
    "@types/electron-store": "^1.2.0",
    "@types/faker": "^4.1.1",
    "@types/fs-extra": "^4.0.2",
    "@types/isomorphic-fetch": "0.0.34",
    "@types/jsdom": "^11.0.2",
    "@types/keytar": "^4.0.1",
    "@types/mixpanel": "^2.13.0",
    "@types/mocha": "^2.2.43",
    "@types/node": "^8.0.46",
    "@types/react": "^15.6.1",
    "@types/react-dom": "^15.5.6",
    "@types/react-sortable-hoc": "^0.6.0",
    "@types/react-virtualized": "^9.7.9",
    "@types/reactstrap": "^4.6.4",
    "@types/source-map-support": "^0.4.0",
    "@types/uuid": "^3.4.2",
    "@types/webdriverio": "^4.8.6",
    "@types/webpack": "^3.0.13",
    "@types/webpack-env": "^1.13.2",
    "awesome-typescript-loader": "^3.4.1",
    "bootstrap": "4.0.0-alpha.6",
    "concurrently": "^3.5.0",
    "css-loader": "^0.28.4",
    "devtron": "^1.4.0",
    "electron": "^1.8.2-beta.3",
    "electron-builder": "^19.49.0",
    "electron-devtools-installer": "^2.2.1",
    "electron-publisher-s3": "^19.49.0",
    "file-loader": "^1.1.5",
    "husky": "^0.14.3",
    "js-yaml": "^3.10.0",
    "jsdom": "^11.3.0",
    "lint-staged": "^4.3.0",
    "mocha": "^3.5.3",
    "mocha-junit-reporter": "^1.15.0",
    "mocha-webpack": "^1.0.0-rc.1",
    "node-sass": "^4.5.3",
    "null-loader": "^0.1.1",
    "prettier": "^1.7.4",
    "react-dom": "^15.6.2",
    "react-hot-loader": "^3.1.1",
    "realm-object-server": "2.4.1",
    "resolve-url-loader": "^2.1.1",
    "sass-lint": "^1.12.1",
    "sass-loader": "^6.0.6",
    "semver": "^5.4.1",
    "simple-git": "^1.80.1",
    "source-map-support": "^0.5.0",
    "spectron": "^3.7.2",
    "style-loader": "^0.19.0",
    "svg-sprite-loader": "^3.3.1",
    "tslint": "^5.6.0",
    "tslint-config-prettier": "^1.5.0",
    "tslint-eslint-rules": "^4.1.1",
    "tslint-plugin-prettier": "^1.2.0",
    "tslint-react": "^3.2.0",
    "typescript": "^2.6.2",
    "url-loader": "^0.6.2",
    "webpack": "^3.8.0",
    "webpack-dev-server": "^2.9.2",
    "webpack-node-externals": "^1.6.0",
    "webpack-visualizer-plugin": "^0.1.11",
    "why-did-you-update": "^0.1.0",
    "xvfb-maybe": "^0.2.1"
  },
  "engines": {
    "node": "^8"
  }
}<|MERGE_RESOLUTION|>--- conflicted
+++ resolved
@@ -1,11 +1,7 @@
 {
   "name": "realm-studio",
   "productName": "Realm Studio",
-<<<<<<< HEAD
-  "version": "1.13.0-cloud.12",
-=======
-  "version": "1.14.0",
->>>>>>> ffc9ca3e
+  "version": "1.14.0-cloud.12",
   "description": "A tool for everything Realm.",
   "author": {
     "name": "Realm Inc.",
