--- conflicted
+++ resolved
@@ -1,11 +1,7 @@
 {
   "name": "realm-studio",
   "productName": "Realm Studio",
-<<<<<<< HEAD
-  "version": "1.8.0-cloud.7",
-=======
-  "version": "1.9.0",
->>>>>>> 1b858fe7
+  "version": "1.10.0-cloud.7",
   "description": "A tool for everything Realm.",
   "author": {
     "name": "Realm Inc.",
