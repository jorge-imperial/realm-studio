import * as electron from 'electron';
import * as React from 'react';
import * as Realm from 'realm';

import { main } from '../../actions/main';
import { ICloudStatus } from '../../main/CloudManager';
import {
  IAdminTokenCredentials,
  IUsernamePasswordCredentials,
  realms,
  users,
} from '../../services/ros';
import {
  IRealmBrowserOptions,
  IServerAdministrationOptions,
} from '../../windows/WindowType';
import { showError } from '../reusable/errors';

import { ValidateCertificatesChangeHandler } from './realms/RealmsTableContainer';
import { ServerAdministration, Tab } from './ServerAdministration';

export interface IServerAdministrationContainerProps
  extends IServerAdministrationOptions {
  onValidateCertificatesChange: ValidateCertificatesChangeHandler;
}

export interface IServerAdministrationContainerState {
  activeTab: Tab;
  isRealmOpening: boolean;
  user: Realm.Sync.User | null;
}

export class ServerAdministrationContainer extends React.Component<
  IServerAdministrationContainerProps,
  IServerAdministrationContainerState
> {
  constructor() {
    super();
    this.state = {
      activeTab: Tab.Realms,
      isRealmOpening: false,
      user: null,
    };
  }

  public async componentDidMount() {
<<<<<<< HEAD
    // Start listening on changes to the cloud-status
    electron.ipcRenderer.on('cloud-status', this.cloudStatusChanged);
    // Authenticate towards the server
    const user = await users.authenticate(this.props.credentials);
    this.setState({
      user,
    });
=======
    try {
      // Authenticate towards the server
      const user = await users.authenticate(this.props.credentials);
      this.setState({
        user,
      });
    } catch (err) {
      showError('Failed when authenticating with the Realm Object Server', err);
    }
>>>>>>> 1b858fe7
  }

  public componentWillUnmount() {
    electron.ipcRenderer.removeListener(
      'cloud-status',
      this.cloudStatusChanged,
    );
  }

  public render() {
    return (
      <ServerAdministration
        {...this.state}
        {...this}
        validateCertificates={this.props.validateCertificates}
        onValidateCertificatesChange={this.props.onValidateCertificatesChange}
      />
    );
  }

  // TODO: Once the user serializes better, this method should be moved to the ./realms/RealmsTableContainer.tsx
  public onRealmOpened = async (path: string) => {
    if (!this.state.isRealmOpening) {
      this.setState({ isRealmOpening: true });
      // Let the UI update before sync waiting on the window to appear
      const realm: realms.ISyncedRealmToLoad = {
        authentication: this.props.credentials,
        mode: realms.RealmLoadingMode.Synced,
        path,
        validateCertificates: this.props.validateCertificates,
      };
      await main.showRealmBrowser({
        realm,
      });
      this.setState({ isRealmOpening: false });
    }
  };

  public onTabChanged = (tab: Tab) => {
    this.setState({
      activeTab: tab,
    });
  };

  protected cloudStatusChanged = (
    e: Electron.IpcMessageEvent,
    status: ICloudStatus,
  ) => {
    // If the user is deauthenticated - close the window if it's administering a cloud tenant
    if (this.props.isCloudTenant && !status.primarySubscription) {
      electron.remote.getCurrentWindow().close();
    }
  };
}<|MERGE_RESOLUTION|>--- conflicted
+++ resolved
@@ -44,15 +44,8 @@
   }
 
   public async componentDidMount() {
-<<<<<<< HEAD
     // Start listening on changes to the cloud-status
     electron.ipcRenderer.on('cloud-status', this.cloudStatusChanged);
-    // Authenticate towards the server
-    const user = await users.authenticate(this.props.credentials);
-    this.setState({
-      user,
-    });
-=======
     try {
       // Authenticate towards the server
       const user = await users.authenticate(this.props.credentials);
@@ -62,7 +55,6 @@
     } catch (err) {
       showError('Failed when authenticating with the Realm Object Server', err);
     }
->>>>>>> 1b858fe7
   }
 
   public componentWillUnmount() {
