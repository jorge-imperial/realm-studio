import * as React from 'react';

import { ConnectToServerContainer } from '../ui/connect-to-server/ConnectToServerContainer';
import { Window } from './Window';
<<<<<<< HEAD
import { IConnectToServerOptions } from './WindowType';

export class ConnectToServerDialog extends Window<
  {
    options: IConnectToServerOptions;
  },
=======
import { IConnectToServerWindowProps } from './WindowType';

export class ConnectToServerDialog extends Window<
  IConnectToServerWindowProps,
>>>>>>> 5fc8f749
  {}
> {
  public render() {
    return <ConnectToServerContainer url={this.props.options.url} />;
  }
}<|MERGE_RESOLUTION|>--- conflicted
+++ resolved
@@ -2,22 +2,13 @@
 
 import { ConnectToServerContainer } from '../ui/connect-to-server/ConnectToServerContainer';
 import { Window } from './Window';
-<<<<<<< HEAD
-import { IConnectToServerOptions } from './WindowType';
-
-export class ConnectToServerDialog extends Window<
-  {
-    options: IConnectToServerOptions;
-  },
-=======
 import { IConnectToServerWindowProps } from './WindowType';
 
 export class ConnectToServerDialog extends Window<
   IConnectToServerWindowProps,
->>>>>>> 5fc8f749
   {}
 > {
   public render() {
-    return <ConnectToServerContainer url={this.props.options.url} />;
+    return <ConnectToServerContainer url={this.props.url} />;
   }
 }