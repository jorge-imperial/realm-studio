--- conflicted
+++ resolved
@@ -6,42 +6,29 @@
 import * as ros from '../services/ros';
 import * as tutorials from '../services/tutorials';
 
-<<<<<<< HEAD
-export enum WindowType {
-  CloudAdministration = 'cloud-administration',
-  ConnectToServer = 'connect-to-server',
-  Greeting = 'greeting',
-  RealmBrowser = 'realm-browser',
-  ServerAdministration = 'server-administration',
-  Tutorial = 'tutorial',
-}
-
-export interface IServerAdministrationOptions {
-  credentials: ros.IServerCredentials;
-  validateCertificates: boolean;
-  isCloudTenant?: boolean;
-}
-
-export interface IConnectToServerOptions {
-  url?: string;
-=======
 export type WindowType =
+  | 'cloud-administration'
   | 'connect-to-server'
   | 'greeting'
   | 'realm-browser'
-  | 'server-administration';
+  | 'server-administration'
+  | 'tutorial';
 
 export interface IWindowProps {
   type: WindowType;
 }
 
+export interface ICloudAdministrationWindowProps extends IWindowProps {
+  type: 'cloud-administration';
+}
+
 export interface IConnectToServerWindowProps extends IWindowProps {
   type: 'connect-to-server';
+  url?: string;
 }
 
 export interface IGreetingWindowProps extends IWindowProps {
   type: 'greeting';
->>>>>>> 5fc8f749
 }
 
 export interface IRealmBrowserWindowProps extends IWindowProps {
@@ -49,25 +36,26 @@
   realm: ros.realms.ISyncedRealmToLoad | ros.realms.ILocalRealmToLoad;
 }
 
-<<<<<<< HEAD
-export interface ITutorialOptions {
+export interface IServerAdministrationWindowProps extends IWindowProps {
+  type: 'server-administration';
+  credentials: ros.IServerCredentials;
+  isCloudTenant?: boolean;
+  validateCertificates: boolean;
+}
+
+export interface ITutorialWindowProps extends IWindowProps {
+  type: 'tutorial';
   id: string;
 }
 
-=======
-export interface IServerAdministrationWindowProps extends IWindowProps {
-  type: 'server-administration';
-  credentials: ros.IServerCredentials;
-  validateCertificates: boolean;
-}
-
 export type WindowProps =
+  | ICloudAdministrationWindowProps
   | IConnectToServerWindowProps
   | IGreetingWindowProps
   | IRealmBrowserWindowProps
-  | IServerAdministrationWindowProps;
+  | IServerAdministrationWindowProps
+  | ITutorialWindowProps;
 
->>>>>>> 5fc8f749
 const getRealmUrl = (realm: ros.realms.ISyncedRealmToLoad) => {
   const url = new URL(
     realm.authentication instanceof Realm.Sync.User
@@ -85,20 +73,11 @@
 export function getWindowOptions(
   props: WindowProps,
 ): Partial<Electron.BrowserWindowConstructorOptions> {
-<<<<<<< HEAD
-  if (type === WindowType.RealmBrowser) {
-    const options: IRealmBrowserOptions = context;
-    const title =
-      options.realm.mode === 'synced'
-        ? getRealmUrl(options.realm)
-        : options.realm.path;
-=======
   if (props.type === 'realm-browser') {
     const title =
       props.realm.mode === 'synced'
         ? getRealmUrl(props.realm)
         : props.realm.path;
->>>>>>> 5fc8f749
     return {
       title,
     };
@@ -109,14 +88,8 @@
       height: 300,
       resizable: false,
     };
-<<<<<<< HEAD
-  } else if (type === WindowType.ServerAdministration) {
-    const options: IServerAdministrationOptions = context;
-    const credentials = options.credentials;
-=======
   } else if (props.type === 'server-administration') {
     const credentials = props.credentials;
->>>>>>> 5fc8f749
     const url = credentials ? credentials.url : 'http://...';
     return {
       title: `Realm Object Server: ${url}`,
@@ -130,15 +103,14 @@
       height: 400,
       resizable: false,
     };
-  } else if (type === WindowType.CloudAdministration) {
+  } else if (props.type === 'cloud-administration') {
     return {
       title: `Realm Cloud`,
       width: 1024,
       height: 500,
     };
-  } else if (type === WindowType.Tutorial) {
-    const options = context as ITutorialOptions;
-    const config = tutorials.getConfig(options.id);
+  } else if (props.type === 'tutorial') {
+    const config = tutorials.getConfig(props.id);
     const title = config ? config.title : 'Missing a title';
     return {
       title: `Tutorial: ${title}`,
